---
title: "Vignette Title"
author: "Vignette Author"
date: "`r Sys.Date()`"
output: rmarkdown::html_vignette
vignette: >
  %\VignetteIndexEntry{Deep surv}
  %\VignetteEngine{knitr::rmarkdown}
  %\VignetteEncoding{UTF-8}
---

```{r setup, include = FALSE}
knitr::opts_chunk$set(
  collapse = TRUE,
  comment = "#>"
)

library(ReSurv)

```

```{r}
# Input data

input_data <- data_generator(random_seed = 1964)

```


```{r}
# # # ## Model fit ----
individual_data <- IndividualData(input_data,
                                  id="claim_number",
                                  continuous_features=NULL,
                                  categorical_features="claim_type",
                                  accident_period="AM",
                                  calendar_period="RM",
                                  input_time_unit=1/12,
                                  output_time_unit=1/4,
                                  years=4,
                                  continuous_features_spline=F,
                                  degrees_of_freedom=4)

```


```{r eval=FALSE, include=FALSE}

# # # ## Model fit ----
resurv.cv.xgboost <- ReSurvCV(IndividualData=individual_data,
                               model="xgboost",
                               hparameters_grid=list(booster="gbtree",
                                             eta=c(.01,.1),
                                             subsample=.5,
                                             alpha=1,
                                             lambda=1,
                                             min_child_weight=.2),
                               print_every_n = NULL,
                               nrounds=10,
                               verbose=F,
                               verbose.cv=T,
                               early_stopping_rounds = 10,
                               folds=5,
                               random_seed=1)

```

<<<<<<< HEAD
```{r eval=FALSE, include=FALSE}

# # # ## Model fit ----
resurv.cv.ltrctrees <- ReSurvCV(IndividualData=individual_data,
                               model="LTRCtrees",
                               hparameters_grid = list(
                                 minbucket = c(1,2),
                                 cp=c(.2,.01)),
                               folds=5,
                               random_seed=1,
                               verbose.cv = T)

```


=======
```{r}
# # # ## Model fit ----
library(reticulate)
resurv.cv.deep_surv <- ReSurvCV(IndividualData=individual_data,
                               model="deepsurv",
                               hparameters_grid=list(num_layers = 2L,
                                                    num_nodes = c(2,10),
                                                    optim=c("Adam", "SGD"),
                                                    activation = "LeakyReLU",
                                                    lr=c(.02),
                                                    xi=c(.01,.1),
                                                    eps = c(0,.05),
                                                    tie = "Efron",
                                                    batch_size = as.integer(1000),
                                                    early_stopping = 'TRUE',
                                                    patience  = 10
                                                    ),
                              epochs = as.integer(5),
                              num_workers = 0,
                              verbose = F,
                              folds=2,
                              random_seed=1)



```
>>>>>>> 70d88503

```{r}
# # # ## Model fit ----
library(reticulate)
resurv.fit.deep_surv <- ReSurv(individual_data,
                          hazard_model = "deepsurv",
                          hparameters=list(num_layers=c(2),
                                          early_stopping = FALSE,
                                          patience = 20,
                                          network_structure = NULL,
                                          num_nodes = c(10,10),
                                          activation = "LeakyReLU",
                                          optim="Adam",
                                          lr = 0.005,
                                          xi=1,
                                          epsilon = 0,
                                          batch_size=as.integer(1000),
                                          epochs=as.integer(10),
                                          num_workers=0,
                                          tie="Efron"))



```

```{r eval=FALSE, include=FALSE}

print(head(resurv.fit$hazard_frame_input))

```


```{r}
# # # ## Model fit ----
resurv.fit.cox <- ReSurv(individual_data,
                          hazard_model = "cox")

```

```{r}
# # # ## Model fit ----
resurv.fit.xgboost <- ReSurv(individual_data,
                          hazard_model = "xgboost",
                          hparameters = list(params=list(booster="gbtree",
                                             eta=.01,
                                             subsample=.5,
                                             alpha=1,
                                             lambda=1,
                                             min_child_weight=.2),
                                             print_every_n = 1,
                                             nrounds=10,
                                             early_stopping_rounds = 500))

```


```{r}
# # # ## Model fit ----
resurv.fit.ltrctrees <- ReSurv(individual_data,
                               hazard_model = "LTRCtrees")

```


```{r eval=FALSE, include=FALSE}
library(fastDummies)

hparameters=list(num_nodes=c(10,10),
    early_stopping = FALSE,
    patience = 20,
    network_structure = NULL,
    num_nodes = c(10,10),
    activation = "LeakyReLU",
    lr = 0.005,
    xi=1,
    epsilon = 0,
    batch_size=as.integer(1000),
    epochs=as.integer(100),
    num_workers=0,
    tie="Efron")

X <- pkg.env$model.matrix.creator(data= individual_data$training.data,
                                      select_columns = individual_data$categorical_features)

    scaler <- pkg.env$scaler(continuous_features_scaling_method='minmax')

    Xc <- individual_data$training.data %>%
      summarize(across(all_of(individual_data$continuous_features),
                       scaler))

    training_test_split = pkg.env$check.traintestsplit(.8)

    datads_pp = pkg.env$deep_surv_pp(X=cbind(X,Xc),
                           Y=individual_data$training.data[,c("DP_rev_i", "I", "TR_i")],
                           training_test_split = training_test_split)

    
    
    
    model.out <- pkg.env$fit_deep_surv(datads_pp,
                                       hparameters=hparameters)



    bsln <- model.out$compute_baseline_hazards(
      input = datads_pp$x_train,
      target = datads_pp$y_train,
      batch_size = hparameters$batch_size)


    newdata.mx <- pkg.env$df.2.fcst.nn.pp(data=individual_data$training.data,
                                          newdata=newdata,
                                          continuous_features=individual_data$continuous_features,
                                          categorical_features=individual_data$categorical_features)

    x_fc= reticulate::np_array(as.matrix(newdata.mx), dtype = "float32")

    beta_ams <- model.out$predict(input=x_fc,
                            batch_size=hparameters$batch_size,
                            num_workers=hparameters$num_workers)

    # X_ams <- cbind(X_i, Xb)
    #
    # beta_ams = unique(round(X_ams,10) )[,ncol(X_ams)] #if no round some systems has too high precision.
    #
    expg <- exp(beta_ams)
    
    hazard_frame <- cbind(newdata,expg)
    bsln <- data.frame(baseline=bsln, DP_rev_i=as.integer(names(bsln)))
    
    hazard_frame <- hazard_frame %>%
      full_join(bsln,
                by="DP_rev_i") %>%
      as.data.frame()
    
     hazard_frame[,'hazard'] <- hazard_frame[,'baseline']*hazard_frame[,'expg']

    
    # l = length(beta_ams)

```









<|MERGE_RESOLUTION|>--- conflicted
+++ resolved
@@ -65,23 +65,7 @@
 
 ```
 
-<<<<<<< HEAD
-```{r eval=FALSE, include=FALSE}
-
-# # # ## Model fit ----
-resurv.cv.ltrctrees <- ReSurvCV(IndividualData=individual_data,
-                               model="LTRCtrees",
-                               hparameters_grid = list(
-                                 minbucket = c(1,2),
-                                 cp=c(.2,.01)),
-                               folds=5,
-                               random_seed=1,
-                               verbose.cv = T)
-
-```
-
-
-=======
+
 ```{r}
 # # # ## Model fit ----
 library(reticulate)
@@ -108,7 +92,7 @@
 
 
 ```
->>>>>>> 70d88503
+
 
 ```{r}
 # # # ## Model fit ----
@@ -171,6 +155,19 @@
                                hazard_model = "LTRCtrees")
 
 ```
+```{r eval=FALSE, include=FALSE}
+
+# # # ## Model fit ----
+resurv.cv.ltrctrees <- ReSurvCV(IndividualData=individual_data,
+                               model="LTRCtrees",
+                               hparameters_grid = list(
+                                 minbucket = c(1,2),
+                                 cp=c(.2,.01)),
+                               folds=5,
+                               random_seed=1,
+                               verbose.cv = T)
+
+```
 
 
 ```{r eval=FALSE, include=FALSE}
