--- conflicted
+++ resolved
@@ -54,17 +54,7 @@
                      yearly_frequency=yearly_frequency)
 
 
-<<<<<<< HEAD
-  if(scenario == 0){ return(do.call(pkg.env$scenario0_simulator,parameters))}
 
-  if(scenario == 1){ return(do.call(pkg.env$scenario1_simulator,parameters))}
-
-  if(scenario == 2){ return(do.call(pkg.env$scenario2_simulator,parameters))}
-
-  if(scenario == 3){ return(do.call(pkg.env$scenario3_simulator,parameters))}
-
-  if(scenario == 4){ return(do.call(pkg.env$scenario4_simulator,parameters))}
-=======
   if(scenario == 0){ return(do.call(pkg.env$scenario0_simulator,parameters)
                             )}
 
@@ -79,7 +69,7 @@
 
   if(scenario == 4){ return(do.call(pkg.env$scenario4_simulator,parameters)
                             )}
->>>>>>> 070e447d
+
 }
 
 
