--- conflicted
+++ resolved
@@ -1224,11 +1224,8 @@
     expression_0 <- paste0(sprintf(
       "groups <- data.frame(%s, covariate = hazard_frame$covariate)",
       time_elements_0    ),
-<<<<<<< HEAD
       " %>% distinct() %>%   mutate(group_i = row_number() ")
-=======
-      " %>%distinct()%>%   mutate(group_i = row_number())")
->>>>>>> bc4153f9
+
 
     expression_1 <- paste0(
       "hazard_group <- hazard_frame %>%  left_join(groups, by=",
