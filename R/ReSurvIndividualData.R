--- conflicted
+++ resolved
@@ -526,26 +526,6 @@
 }
 
 
-<<<<<<< HEAD
-
-summary.ReSurvPredict <- function(ReSurvPredict)
-{
-
-  IBNR_AP_i <-data.table(ReSurvPredict$hazard_frame_input)[, .(IBNR=sum(IBNR, na.rm=T)), by = AP_i]
-
-  IBNR_AP_o <-data.table(ReSurvPredict$hazard_frame_input)[, .(IBNR=sum(IBNR, na.rm=T)), by = AP_o]
-
-  summary <- list(
-    IBNR_AP_i = IBNR_AP_i,
-    IBNR_AP_o = IBNR_AP_o,
-    Total_IBNR = sum(IBNR_AP_o)
-  )
-
-  class(summary) <- "summary.ReSurvPredict"
-  return(summary)
-}
-
-=======
   # return(hazard_frame_updated)
 #   hazard_frame_grouped <- pkg.env$covariate_mapping(
 #     hazard_frame = hazard_frame_updated,
@@ -747,7 +727,7 @@
 #
 #   return(out)
 # }
->>>>>>> a7fef4e2
+
 
 #' Draft for plot of \code{ReSurvFit} models for simulated data.
 
